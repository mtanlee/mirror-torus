--- conflicted
+++ resolved
@@ -18,15 +18,9 @@
 )
 
 var (
-<<<<<<< HEAD
-	etcdAddress string
-	logpkg      string
-	httpAddr    string
-	cfg         torus.Config
-=======
 	logpkg   string
 	httpAddr string
->>>>>>> 19871fb7
+	cfg      torus.Config
 
 	debug bool
 )
